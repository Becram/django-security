--- conflicted
+++ resolved
@@ -17,7 +17,7 @@
 
 from security.auth import min_length
 from security.auth_throttling import delay_message, increment_counters, attempt_count, reset_counters
-from security.middleware import MandatoryPasswordChangeMiddleware, BaseMiddleware
+from security.middleware import BaseMiddleware
 from security.middleware import SessionExpiryPolicyMiddleware
 from security.models import PasswordExpiry
 from security.password_expiry import never_expire_password
@@ -277,15 +277,11 @@
             "WHITELIST_REGEXES": ["accounts/login/$"],
             "BLACKLIST_REGEXES": ["accounts/logout/$"]
         }
-<<<<<<< HEAD
         self.header_values = {
             "Cache-Control": 'no-cache, no-store, max-age=0, must-revalidate',
             "Pragma": "no-cache",
             "Expires": '-1'
         }
-=======
-        self.header_value = 'no-cache, no-store, private'
->>>>>>> 8ee8335c
 
     def tearDown(self):
         if self.old_config:
@@ -343,7 +339,7 @@
         response = self.client.get('/accounts/login/')
         self.assertEqual(response['X-Content-Options'], 'nosniff')
 
-        
+
 class StrictTransportSecurityTests(TestCase):
 
     def test_option_set(self):
@@ -552,7 +548,6 @@
 
         csp = ContentSecurityPolicyMiddleware()
         generated = csp._csp_builder(csp_dict)
-        print(generated)
 
         self.assertEqual(generated,expected)
 
@@ -563,7 +558,6 @@
 
         csp = ContentSecurityPolicyMiddleware()
         generated = csp._csp_builder(csp_dict)
-        print(generated)
 
         self.assertEqual(generated,expected)
 
