--- conflicted
+++ resolved
@@ -607,9 +607,6 @@
         csp = ContentSecurityPolicyMiddleware()
         generated = csp._csp_builder(csp_dict)
 
-<<<<<<< HEAD
-        self.assertEqual(generated, expected)
-=======
         # We can't assume the iteration order on the csp_dict, so we split the
         # output, sort, and ensure we got all the results back, regardless of
         # the order.
@@ -617,7 +614,6 @@
         generated_list = sorted(generated.split(';'))
 
         self.assertEqual(generated_list, expected_list)
->>>>>>> 6c082994
 
     def test_csp_gen_2(self):
         csp_dict = {'default-src': ['none', ]}
