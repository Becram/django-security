--- conflicted
+++ resolved
@@ -593,29 +593,6 @@
             'script-src': ['self', 'js.example.com'],
             'style-src': ['self', 'css.example.com'],
             'img-src': ['self', 'img.example.com'],
-<<<<<<< HEAD
-            'connect-src': ['self'],
-            'font-src': ['fonts.example.com'],
-            'object-src': ['self'],
-            'media-src': ['media.example.com'],
-            'frame-src': ['self'],
-            'sandbox': [''],
-            'report-uri': 'http://example.com/csp-report',
-            }
-        expected = (
-            " script-src 'self' js.example.com;"
-            " default-src 'self' cdn.example.com;"
-            " img-src 'self' img.example.com;"
-            " connect-src 'self';"
-            " style-src 'self' css.example.com;"
-            " report-uri http://example.com/csp-report;"
-            " frame-src 'self';"
-            " sandbox ;"
-            " object-src 'self';"
-            " media-src media.example.com;"
-            " font-src fonts.example.com"
-        )
-=======
             'connect-src': ['self', ],
             'font-src': ['fonts.example.com', ],
             'object-src': ['self'],
@@ -625,8 +602,20 @@
             'reflected-xss': 'filter',
             'report-uri': 'http://example.com/csp-report',
             }
-        expected = " script-src 'self' js.example.com; default-src 'self' cdn.example.com; img-src 'self' img.example.com; connect-src 'self'; reflected-xss filter; style-src 'self' css.example.com; report-uri http://example.com/csp-report; frame-src 'self'; sandbox ; object-src 'self'; media-src media.example.com; font-src fonts.example.com;"
->>>>>>> f91a27af
+        expected = (
+            " script-src 'self' js.example.com;"
+            " default-src 'self' cdn.example.com;"
+            " img-src 'self' img.example.com;"
+            " connect-src 'self';"
+            " reflected-xss filter;"
+            " style-src 'self' css.example.com;"
+            " report-uri http://example.com/csp-report;"
+            " frame-src 'self';"
+            " sandbox ;"
+            " object-src 'self';"
+            " media-src media.example.com;"
+            " font-src fonts.example.com;"
+        )
 
         csp = ContentSecurityPolicyMiddleware()
         generated = csp._csp_builder(csp_dict)
@@ -640,13 +629,8 @@
         self.assertEqual(generated_list, expected_list)
 
     def test_csp_gen_2(self):
-<<<<<<< HEAD
-        csp_dict = {'default-src': ['self']}
-        expected = "default-src 'self'"
-=======
-        csp_dict = {'default-src': ['none', ]}
+        csp_dict = {'default-src': ('none',)}
         expected = " default-src 'none';"
->>>>>>> f91a27af
 
         csp = ContentSecurityPolicyMiddleware()
         generated = csp._csp_builder(csp_dict)
@@ -654,8 +638,6 @@
         self.assertEqual(generated, expected)
 
     def test_csp_gen_3(self):
-
-<<<<<<< HEAD
         csp_dict = {
             'script-src': [
                 'self',
@@ -665,10 +647,6 @@
         }
         expected = \
             "script-src 'self' www.google-analytics.com ajax.googleapis.com"
-=======
-        csp_dict = {'script-src' : ['self','www.google-analytics.com','ajax.googleapis.com'] }
-        expected = " script-src 'self' www.google-analytics.com ajax.googleapis.com;"
->>>>>>> f91a27af
 
         csp = ContentSecurityPolicyMiddleware()
         generated = csp._csp_builder(csp_dict)
@@ -676,17 +654,14 @@
         self.assertEqual(generated, expected)
 
     def test_csp_gen_err(self):
-<<<<<<< HEAD
-        csp_dict = {'default-src': 'self'}  # argument not passed as array
-=======
-        csp_dict = {'default-src': 'self'}  # argument not passed as array, expect failure
+        # argument not passed as array, expect failure
+        csp_dict = {'default-src': 'self'}
 
         csp = ContentSecurityPolicyMiddleware()
         self.assertRaises(MiddlewareNotUsed, csp._csp_builder, csp_dict)
 
     def test_csp_gen_err2(self):
         csp_dict = {'invalid': 'self'}  # invalid directive
->>>>>>> f91a27af
 
         csp = ContentSecurityPolicyMiddleware()
         self.assertRaises(MiddlewareNotUsed, csp._csp_builder, csp_dict)