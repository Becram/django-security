--- conflicted
+++ resolved
@@ -129,11 +129,7 @@
     'disable_existing_loggers': False,
     'handlers': {
         'console': {
-<<<<<<< HEAD
             'level': 'DEBUG',
-=======
-            'level': 'CRITICAL',
->>>>>>> 6c082994
             'class': 'logging.StreamHandler',
         },
     },
